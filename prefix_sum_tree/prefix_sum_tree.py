import numpy as np

from ._cython import get_prefix_sum_idx
from ._cython import strided_sum 
from ._cython import update_prefix_sum_tree

class PrefixSumTree(object):
    """
    A subclass of an ``numpy.ndarray`` that maintains an internal sumtree
    for fast Categorical distribution sampling and fast sum operations,
    at the expense of slower write operations. Because ``PrefixSumTree``
    is a subclass of ``numpy.ndarray``, it can be used just like a
    ``numpy.ndarray``.  It also comes with three new methods: ``sample``,
    ``get_prefix_sum_id``, and ``sumtree``.  It also overrides ``sum``.
    All elements of a ``PrefixSumTree`` must be non-negative (see below).

    Parameters
    ----------
    shape_or_array : int, tuple of ints, array-like
        When an int or tuple of ints is provided, a ``PrefixSumTree`` is created
        from an array of zeros of the given shape. When array-like, a
        ``PrefixSumTree`` is created from the given array.
    dtype : data-type, optional
        When provided creates a ``PrefixSumTree`` of the specified dtype. If not
        provided, and ``shape_or_array`` is a shape, then an array of zeros with
        dtype ``float`` is created.  Defaults to ``None``. All integer and floating
        point dtypes are supported. Because of the non-negativity requirement,
        complex dtypes are not supported.

    Notes
    -----
    Because the elements of a ``PrefixSumTree`` represent an unnormalized 
    Categorical probability distribution, we require that all elements of a
    ``PrefixSumTree`` be non-negative.

    For the sake of the integrity of the sumtree, the memory of the array is
    carefully guarded. Elements of ``PrefixSumTree`` can only be updated through
    the ``PrefixSumTree`` API.  This ensures that the underlying sumtree correctly
    models the underlying array. For example, when creating a ``PrefixSumTree`` 
    from ``another_array``, the new ``PrefixSumTree`` uses a copy of ``another_array``.
    Thus, changes to ``another_array`` do not affect the ``PrefixSumTree``. As another
    example, using ``PrefixSumTree.view(any_valid_type)`` will return an object 
    with a copy of the underlying ``PrefixSumTree``.

    Similarly, when retrieving elements of a ``PrefixSumTree`` through indexing, 
    the returned object is always an ``np.ndarray``, and thus the integrity of the
    sumtree is protected. Another reason for doing this is that we always assume 
    that we do not want to re-compute a new sumtree on top of the returned object, 
    which could be unnecessarily expensive.

    References
    ----------
    [1] NumPy https://numpy.org

    Examples
    --------
    >>> PrefixSumTree(4,dtype='int32')
    PrefixSumTree([0, 0, 0, 0], dtype=int32)
    >>> PrefixSumTree((2,2),dtype='int32')
    PrefixSumTree([[0, 0],
                   [0, 0]], dtype=int32)
    >>> sum_tree = PrefixSumTree(np.array([1,2,3,4],dtype='float32'))
    >>> sum_tree
    PrefixSumTree([1., 2., 3., 4.], dtype=float32)
    >>> # set and get just like an ndarray
    >>> sum_tree[:2] = [2,1]
    >>> sum_tree
    PrefixSumTree([2., 1., 3., 4.], dtype=float32)
    """

    def __init__(self,shape_or_array,dtype=None):

        if isinstance(shape_or_array, PrefixSumTree):
            self._init_from_prefix_sum_tree(shape_or_array, dtype)

        elif isinstance(shape_or_array, np.ndarray):
            self._init_from_ndarray(shape_or_array, dtype)

<<<<<<< HEAD
=======
        if isinstance(shape_or_array,PrefixSumTree):
            if dtype is None:
                return shape_or_array
            else:
                return shape_or_array.astype(dtype)
        
        elif isinstance(shape_or_array,np.ndarray):
            if shape_or_array.size <= 1:
                raise ValueError("input to PrefixSumTree must have shape with at least 2 elements")
            assert shape_or_array.size > 1
            dtype = shape_or_array.dtype if dtype is None else dtype
            array = np.zeros(shape_or_array.shape,dtype=dtype).view(PrefixSumTree)
            array.ravel()[:] = shape_or_array.ravel()
            return array
        else:
            dtype = float if dtype is None else dtype
            array = np.zeros(shape_or_array,dtype=dtype)
            if array.size <= 1:
                raise ValueError("input to PrefixSumTree must have shape with at least 2 elements")
            return array.view(PrefixSumTree)
            
    def __array_finalize__(self,array):
        
        if isinstance(self.base,PrefixSumTree):
            # inherit the same base and sum tree
            self._flat_base = self.base._flat_base
            self._indices = self.base._indices.reshape(array.shape)
            self._sumtree = self.base._sumtree
        else:
            # initialize
            self._flat_base = array.view(np.ndarray).ravel()
            self._indices = np.arange(array.size, dtype=np.intp).reshape(array.shape)
            self._sumtree = np.zeros_like(self._flat_base)

    # when a transformation is applied to a PrefixSumTree object, it is assumed that
    # we do not want a new PrefixSumTree object (which could result in a large
    # number of unwanted prefix sum tree updates)...and thus the transformation
    # is applied to the underlying array object, and an NDArray is returned
    def __array_prepare__(self, out_arr, context=None):
        if np.shares_memory(out_arr,self):
            return out_arr.view(np.ndarray).copy()
>>>>>>> 54fc2954
        else:
            self._init_from_shape(shape_or_array, dtype)

        self.size = self._array.size

    def _init_from_prefix_sum_tree(self, prefix_sum_tree, dtype=None):
        if dtype is None:
            # share memory
            self.dtype = prefix_sum_tree.dtype
            self._array = prefix_sum_tree._array
            self._flat_base = prefix_sum_tree._flat_base
            self._sumtree = prefix_sum_tree._sumtree
        else:
            # make a copy
            self._init_from_ndarray(prefix_sum_tree._array, dtype)

    def _init_from_ndarray(self, array, dtype=None):
        if array.size <= 1:
            raise ValueError("input to PrefixSumTree must have shape with at least 2 elements")
        self.dtype = array.dtype if dtype is None else dtype
        self._array = np.zeros(array.shape, dtype=self.dtype)
        self._flat_base = self._array.ravel() # shared memory
        self._indices = np.arange(array.size, dtype=np.int32).reshape(array.shape)
        self._sumtree = np.zeros_like(self._flat_base)
        self[:] = array

    def _init_from_shape(self, shape, dtype=None):
        self.dtype = float if dtype is None else dtype
        array = np.zeros(shape, dtype=self.dtype)
        if array.size <= 1:
            raise ValueError("input to PrefixSumTree must have shape with at least 2 elements")
        self._array = array
        self._flat_base = self._array.ravel() # shared memory
        self._indices = np.arange(array.size, dtype=np.int32).reshape(array.shape)
        self._sumtree = np.zeros_like(self._flat_base)

    def __setitem__(self,idx,val):
        # TODO: there's probably a better way of converting idx to flat idx 
        indices = np.ascontiguousarray(self._indices[idx]).ravel()
        values = np.ascontiguousarray(val,dtype=self._flat_base.dtype).ravel()
        update_prefix_sum_tree(
                indices, values, self._flat_base, self._sumtree)

    def __getitem__(self,idx):
        output = self._array[idx]
        if np.shares_memory(output, self._array):
            # returning view of self is dangerous, thus return copy
            return output.copy()
        else:
            # otherwise, already copied, so return a normal ndarray
            return output

    def array(self):
        return self._array.copy()

    def sumtree(self):
        """
        Returns a copy of the sumtree. 

        Returns
        -------
        sumtree : ndarray
            A copy of the (flat) sumtree object maintained by ``PrefixSumTree``.

        Examples
        --------
        >>> sum_tree = PrefixSumTree(np.array([1,2,3,4],dtype='float32'))
        >>> sum_tree
        PrefixSumTree([1., 2., 3., 4.], dtype=float32)
        >>> sum_tree.sumtree()
        array([ 0., 10.,  3.,  7.], dtype=float32)
        >>> sum_tree_from_2d_array = PrefixSumTree(np.array([[1,2],[3,4]],dtype='int32'))
        >>> sum_tree_from_2d_array
        PrefixSumTree([[1., 2.],
                       [3., 4.]], dtype=float32)
        >>> sum_tree_from_2d_array.sumtree()
        array([ 0., 10.,  3.,  7.], dtype=float32)
        """
        return self._sumtree.copy()
    
    def get_prefix_sum_id(self,prefix_sum,flatten_indices=False):
        """
        Returns an array of indices of the same shape is the input array
        ``prefix_sum`` where each element ``i`` in the output is ``j`` 
        such that ``self.ravel()[:j+1] < prefix_sum[i]``.  In other words,
        the output array returns the index of the largest prefix sum of 
        self that is less than the provided input.

        Parameters
        ----------
        prefix_sum : array-like
            An n-dimensional array of prefix sums.  Does not need to be
            of the same shape as ``self``.
        flatten_indices : bool, optional
            Defaults to ``False``.  When ``True``, returns the indices 
            as if ``self`` is a 1d array (i.e. ``self.ravel()``)

        Returns
        -------
        prefix_sum_indices : ndarray, tuple(ndarray)
            A new array holding the result is returned containing the
            indices of the supplied prefix sums. The returned array 
            has the same shape as the input array. When supplied with
            ``flatten_indices=False`` and ``self`` is an n-d array
            where ``n>1``, then a tuple of ``n`` arrays is returned 
            where each element of the tuple corresponds to each dimension
            of the ``PrefixSumTree``.

        Notes
        -----
        Arithmetic is modular when using integer types, and no error is
        raised on overflow.

        Examples
        --------
        >>> sum_tree = PrefixSumTree(np.array([1,2,3,4],dtype='float32'))
        >>> sum_tree
        PrefixSumTree([1., 2., 3., 4.], dtype=float32)
        >>> sum_tree.get_prefix_sum_id(np.arange(10))
        array([0, 1, 1, 2, 2, 2, 3, 3, 3, 3], dtype=int32)
        >>> sum_tree.get_prefix_sum_id(np.arange(10).reshape(2,5))
        array([[0, 1, 1, 2, 2],
               [2, 3, 3, 3, 3]], dtype=int32)
        >>> sum_tree_from_2d_array = PrefixSumTree(np.array([[1,2],[3,4]],dtype='int32'))
        >>> sum_tree_from_2d_array
        PrefixSumTree([[1., 2.],
                       [3., 4.]], dtype=float32)
        >>> # output is "flattened" and thus will be the same as ``sum_tree.get_prefix_sum_id`` above
        >>> sum_tree_from_2d_array.get_prefix_sum_id(np.arange(10))
        array([0, 1, 1, 2, 2, 2, 3, 3, 3, 3], dtype=int32)
        >>> sum_tree_from_2d_array.get_prefix_sum_id(np.arange(10).reshape(2,5))
        array([[0, 1, 1, 2, 2],
               [2, 3, 3, 3, 3]], dtype=int32)
        """
        # ensure prefix sum is the correct type and is contiguous
        prefix_sum = np.ascontiguousarray(prefix_sum,dtype=self.dtype)
        prefix_sum_flat = prefix_sum.ravel()
        # init return array
        flat_idx = np.zeros(prefix_sum.size,dtype=np.intp)
        # get ids
        get_prefix_sum_idx(flat_idx,prefix_sum_flat,self._flat_base,self._sumtree)
        # output shape should be same as prefix_sum shape
        if prefix_sum.ndim > 1:
            output = flat_idx.reshape(prefix_sum.shape)
        else:
            output = flat_idx
        if self.ndim <= 1 or flatten_indices:
            return output 
        else:
            return np.unravel_index(output,self.shape)

    def reshape(self, shape, inplace=False):
        if inplace == True:
            self._array = self._array.reshape(shape)
            self._indices = self._indices.reshape(shape)
            return self
        else:
            return PrefixSumTree(self).reshape(shape, inplace=True)


    def sample(self,nsamples=1,flatten_indices=False):
        """
        Return a sample of indices, where the probability an index being
        sampled is equal to the value at that index divided by the
        sum of the array, i.e. ``probs = self/self.sum()``.

        Parameters
        ----------
        nsamples : int
            Number of samples to return
        flatten_indices : bool, optional
            Defaults to ``False``.  When ``True``, returns the indices 
            as if ``self`` is a 1d array (i.e. ``self.ravel()``)

        Returns
        -------
        sample_of_indices : ndarray, tuple(ndarray)
            A new array holding the result is returned containing the
            sampled indices.  If the underlying ``PrefixSumTree`` array
            is n-dimensional, where n>1, and ``flatten_indices=False``,
            then a tuple of ``n`` arrays is returned where each element of 
            the tuple corresponds to each dimension of the ``PrefixSumTree`` 
            array.

        Notes
        -----
        Arithmetic is modular when using integer types, and no error is
        raised on overflow.

        Examples
        --------
        >>> sum_tree = PrefixSumTree(np.array([1,2,3,4],dtype='float32'))
        >>> sum_tree
        PrefixSumTree([1., 2., 3., 4.], dtype=float32)
        >>> sum_tree.sample(10)
        array([2, 3, 3, 3, 3, 1, 2, 2, 2, 0], dtype=int32)
        >>> # probability of being sampled
        >>> sum_tree / sum_tree.sum() 
        array([0.1, 0.2, 0.3, 0.4], dtype=float32)
        >>> # sampled proportions
        >>> (sum_tree.sample(1000)[None] == np.arange(4)[:,None]).mean(axis=1) 
        array([0.10057, 0.19919, 0.29983, 0.40041])
        >>> # sampling from a 2-d array
        >>> sum_tree_from_2d_array = PrefixSumTree(np.array([[1,2,3],[4,5,6]],dtype='int32'))
        >>> sum_tree_from_2d_array
        PrefixSumTree([[1, 2, 3],
                       [4, 5, 6]], dtype=int32)
        >>> sum_tree_from_2d_array.sample(4)
        (array([1, 1, 1, 0]), array([1, 1, 2, 2]))
        >>> sum_tree_from_2d_array.sample(4,flatten_indices=True)
        array([4, 4, 5, 2], dtype=int32)
        """
        if self.sum() == 0:
            raise ValueError("array must have at least 1 positive value")
        # sample priority values in the cumulative sum
        vals = (self.sum() * np.random.rand(nsamples)).astype(self.dtype)
        return self.get_prefix_sum_id(vals,flatten_indices)

    def shape(self):
        return self._array.shape

    def _parse_axis_arg(self,axis):
        if axis is None:
            return None
        else:
            axes = np.array(axis).reshape(-1)
            if len(set(axes)) < len(axes):
                raise IndexError("invalid axis argument: %s contains duplicates" % str(axis))
            return np.arange(self.ndim)[axes]

    def sum(self,axis=None,keepdims=False):
        """
        Functions the same as ``numpy.sum(...)`` except that some ``sum``
        operations can be significantly faster for large arrays
        when the sum operation is performed over C-contiguous
        ranges of indices.  For example, for a 2d array, supplying
        ``axis=1`` to the ``sum`` function would be a sum operation over
        C-contiguous ranges of indices, and thus benefit from sum-tree
        speedups.  However, ``axis=0`` is not C-contiguous sum operation,
        and would thus revert to the standard ``numpy.sum`` method.

        Parameters
        ----------
        axis : None or int or tuple of ints, optional
            Axis or axes along which a sum is performed. The default, 
            ``axis=None``, will sum all of the elements of the input array. 
            If axis is negative it counts from the last to the first axis.  
            If axis is a tuple of ints, a sum is performed on all of the 
            axes specified in the tuple instead of a single axis or all the 
            axes as before.
        keepdims : bool, optional
            If this is set to True, the axes which are reduced are left in 
            the result as dimensions with size one. With this option, the 
            result will broadcast correctly against the input array. Defaults
            to ``False``.

        Returns
        -------
        sum_along_axis : ndarray
            An array with the same shape as self, with the specified axis 
            or axes removed, unless ``keepdims=True`` in which case the 
            specified axis or axes are not removed, but will have size ``1``. 
            If axis is None, a scalar is returned.

        Notes
        -----
        Arithmetic is modular when using integer types, and no error is raised on overflow.
        PrefixSumTree does not use the improved precision techniques that NumPy uses when
        summing along the fast axis (C-contiguous), instead relying on the standard floating
        point precision arithmetic provided by Python.

        References 
        ----------
        [1] NumPy.  For more information on ``numpy.sum``, please see 
        https://numpy.org/doc/stable/reference/generated/numpy.sum.html

        Examples
        --------
        >>> x = PrefixSumTree(np.ones((1000,1000)))
        >>> # lightning fast
        >>> x.sum()
        1000000.0
        >>> # very fast
        >>> x.sum(axis=1)
        array([1000., ..., 1000.], dtype='float64')
        >>> # slightly slower than NumPy
        >>> x.sum(axis=0)
        array([1000., ..., 1000.], dtype='float64')
        >>> # maintain dims with keepdims=True
        >>> x.sum(axis=1,keepdims=True).shape
        (1000, 1)
        >>> x.sum(axis=1).shape
        (1000,)
        """
        axes = self._parse_axis_arg(axis)
        if axes is None:
            if keepdims:
                return self._sumtree[1].reshape([1]*len(self.shape))
            else:
                return self._sumtree[1]
        else:
            if axes.min() == self.ndim - len(axes):
                # strides are contiguous along leaves of sumtree
                stride = int(np.prod(np.array(self.shape)[axes]))
                output = strided_sum(self._flat_base,self._sumtree,stride)
                if keepdims:
                    return output.reshape(list(output.shape)+[1]*len(axes))
                else:
                    return output
            else:
                # strides are not contiguous along leaves of sumtree
                return self._array.sum(axis=axis,keepdims=keepdims)
<|MERGE_RESOLUTION|>--- conflicted
+++ resolved
@@ -1,8 +1,21 @@
 import numpy as np
 
+from ._cython import build_sumtree_from_array 
 from ._cython import get_prefix_sum_idx
 from ._cython import strided_sum 
 from ._cython import update_prefix_sum_tree
+
+
+def _repr_with_new_class_name(class_name, array):
+    add_spaces = len(class_name) - len('array')
+    array_repr = repr(array).replace('array',class_name)
+    if add_spaces < 0:
+        return array_repr.replace('\n'+' '*abs(add_spaces),'\n')
+    elif add_spaces == 0:
+        return array_repr
+    else:
+        return array_repr.replace('\n','\n'+' '*add_spaces)
+
 
 class PrefixSumTree(object):
     """
@@ -76,54 +89,8 @@
         elif isinstance(shape_or_array, np.ndarray):
             self._init_from_ndarray(shape_or_array, dtype)
 
-<<<<<<< HEAD
-=======
-        if isinstance(shape_or_array,PrefixSumTree):
-            if dtype is None:
-                return shape_or_array
-            else:
-                return shape_or_array.astype(dtype)
-        
-        elif isinstance(shape_or_array,np.ndarray):
-            if shape_or_array.size <= 1:
-                raise ValueError("input to PrefixSumTree must have shape with at least 2 elements")
-            assert shape_or_array.size > 1
-            dtype = shape_or_array.dtype if dtype is None else dtype
-            array = np.zeros(shape_or_array.shape,dtype=dtype).view(PrefixSumTree)
-            array.ravel()[:] = shape_or_array.ravel()
-            return array
-        else:
-            dtype = float if dtype is None else dtype
-            array = np.zeros(shape_or_array,dtype=dtype)
-            if array.size <= 1:
-                raise ValueError("input to PrefixSumTree must have shape with at least 2 elements")
-            return array.view(PrefixSumTree)
-            
-    def __array_finalize__(self,array):
-        
-        if isinstance(self.base,PrefixSumTree):
-            # inherit the same base and sum tree
-            self._flat_base = self.base._flat_base
-            self._indices = self.base._indices.reshape(array.shape)
-            self._sumtree = self.base._sumtree
-        else:
-            # initialize
-            self._flat_base = array.view(np.ndarray).ravel()
-            self._indices = np.arange(array.size, dtype=np.intp).reshape(array.shape)
-            self._sumtree = np.zeros_like(self._flat_base)
-
-    # when a transformation is applied to a PrefixSumTree object, it is assumed that
-    # we do not want a new PrefixSumTree object (which could result in a large
-    # number of unwanted prefix sum tree updates)...and thus the transformation
-    # is applied to the underlying array object, and an NDArray is returned
-    def __array_prepare__(self, out_arr, context=None):
-        if np.shares_memory(out_arr,self):
-            return out_arr.view(np.ndarray).copy()
->>>>>>> 54fc2954
         else:
             self._init_from_shape(shape_or_array, dtype)
-
-        self.size = self._array.size
 
     def _init_from_prefix_sum_tree(self, prefix_sum_tree, dtype=None):
         if dtype is None:
@@ -131,6 +98,7 @@
             self.dtype = prefix_sum_tree.dtype
             self._array = prefix_sum_tree._array
             self._flat_base = prefix_sum_tree._flat_base
+            self._indices = prefix_sum_tree._indices
             self._sumtree = prefix_sum_tree._sumtree
         else:
             # make a copy
@@ -139,22 +107,35 @@
     def _init_from_ndarray(self, array, dtype=None):
         if array.size <= 1:
             raise ValueError("input to PrefixSumTree must have shape with at least 2 elements")
-        self.dtype = array.dtype if dtype is None else dtype
-        self._array = np.zeros(array.shape, dtype=self.dtype)
+        dtype = array.dtype if dtype is None else dtype
+        self.dtype = dtype
+        self._array = array.astype(dtype, copy=True)
         self._flat_base = self._array.ravel() # shared memory
-        self._indices = np.arange(array.size, dtype=np.int32).reshape(array.shape)
+        self._indices = np.arange(array.size, dtype=np.intp).reshape(array.shape)
         self._sumtree = np.zeros_like(self._flat_base)
-        self[:] = array
+        self._rebuild_sumtree()
 
     def _init_from_shape(self, shape, dtype=None):
-        self.dtype = float if dtype is None else dtype
+        dtype = float if dtype is None else dtype
+        self.dtype = dtype
         array = np.zeros(shape, dtype=self.dtype)
         if array.size <= 1:
             raise ValueError("input to PrefixSumTree must have shape with at least 2 elements")
         self._array = array
         self._flat_base = self._array.ravel() # shared memory
-        self._indices = np.arange(array.size, dtype=np.int32).reshape(array.shape)
+        self._indices = np.arange(array.size, dtype=np.intp).reshape(array.shape)
         self._sumtree = np.zeros_like(self._flat_base)
+
+    def _rebuild_sumtree(self):
+        build_sumtree_from_array(self._flat_base, self._sumtree)
+
+    def __array__(self,dtype=None):
+        if dtype is None:
+            out_array = self._array
+            out_array.setflags(write=False)
+            return out_array
+        else:
+            return self._array.astype(dtype, copy=True)
 
     def __setitem__(self,idx,val):
         # TODO: there's probably a better way of converting idx to flat idx 
@@ -172,17 +153,79 @@
             # otherwise, already copied, so return a normal ndarray
             return output
 
-    def array(self):
-        return self._array.copy()
-
-    def sumtree(self):
-        """
-        Returns a copy of the sumtree. 
+    def __repr__(self):
+        return _repr_with_new_class_name(self.__class__.__name__, self._array)
+
+    @property
+    def ndim(self):
+        return self._array.ndim
+
+    @property
+    def size(self):
+        return self._array.size
+
+    def min(self):
+        return self._array.min()
+
+    def max(self):
+        return self._array.max()
+
+    def reshape(self, shape, inplace=False):
+        if inplace == True:
+            self._array = self._array.reshape(shape)
+            self._indices = self._indices.reshape(shape)
+            return self
+        else:
+            return PrefixSumTree(self).reshape(shape, inplace=True)
+
+    @property
+    def shape(self):
+        return self._array.shape
+
+    def array(self, copy=True):
+        """
+        Returns the underlying array.
+
+        Parameters
+        ----------
+        copy : boolean 
+            Defaults to True.  If True, returns a copy of the array.
+            Otherwise returns the array.
+
+        Returns
+        -------
+        array : ndarray
+            The array object maintained by ``PrefixSumTree``.
+
+        Notes
+        -----
+        Use caution when using the array directly (instead of a copy),
+        as changes can corrupt the integrity of ``PrefixSumTree`` operations. 
+        """
+        if copy:
+            return self._array.copy()
+        else:
+            return self._array
+
+    def sumtree(self, copy=True):
+        """
+        Returns the underlying sumtree.
+
+        Parameters
+        ----------
+        copy : boolean 
+            Defaults to True.  If True, returns a copy of the sumtree.
+            Otherwise returns the sumtree.
 
         Returns
         -------
         sumtree : ndarray
-            A copy of the (flat) sumtree object maintained by ``PrefixSumTree``.
+            The (flat) sumtree object maintained by ``PrefixSumTree``.
+
+        Notes
+        -----
+        Use caution when using the sumtree directly (instead of a copy),
+        as changes can corrupt the integrity of ``PrefixSumTree`` operations. 
 
         Examples
         --------
@@ -198,7 +241,10 @@
         >>> sum_tree_from_2d_array.sumtree()
         array([ 0., 10.,  3.,  7.], dtype=float32)
         """
-        return self._sumtree.copy()
+        if copy:
+            return self._sumtree.copy()
+        else:
+            return self._sumtree
     
     def get_prefix_sum_id(self,prefix_sum,flatten_indices=False):
         """
@@ -270,15 +316,6 @@
             return output 
         else:
             return np.unravel_index(output,self.shape)
-
-    def reshape(self, shape, inplace=False):
-        if inplace == True:
-            self._array = self._array.reshape(shape)
-            self._indices = self._indices.reshape(shape)
-            return self
-        else:
-            return PrefixSumTree(self).reshape(shape, inplace=True)
-
 
     def sample(self,nsamples=1,flatten_indices=False):
         """
@@ -338,9 +375,6 @@
         vals = (self.sum() * np.random.rand(nsamples)).astype(self.dtype)
         return self.get_prefix_sum_id(vals,flatten_indices)
 
-    def shape(self):
-        return self._array.shape
-
     def _parse_axis_arg(self,axis):
         if axis is None:
             return None
