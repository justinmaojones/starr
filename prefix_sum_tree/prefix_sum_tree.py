--- conflicted
+++ resolved
@@ -166,13 +166,6 @@
         while len(update_stack) > 0:
             update_stack.pop().setflags(write=val)
 
-<<<<<<< HEAD
-    def _validate_input(self,values):
-        if np.min(values) < 0:
-            raise ValueError("values must non-negative")
-
-=======
->>>>>>> 54fc2954
     def __setitem__(self,idx,val):
         # TODO: there's probably a better way of converting idx to flat idx 
         indices = np.ascontiguousarray(self._indices[idx]).ravel()
